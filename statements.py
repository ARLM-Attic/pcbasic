--- conflicted
+++ resolved
@@ -388,13 +388,8 @@
             raise error.RunError(2)
     elif d == token.ON:
         ins.read(1)
-<<<<<<< HEAD
         state.console_state.stick.switch(True)
-    elif d == '\xDD': # OFF
-=======
-        state.console_state.stick_is_on = True
     elif d == token.OFF:
->>>>>>> 472fe454
         ins.read(1)
         state.console_state.stick.switch(False)
     else:
@@ -508,13 +503,8 @@
 def exec_sound(ins):
     """ SOUND: produce an arbitrary sound or switch external speaker on/off. """
     # Tandy/PCjr SOUND ON, OFF
-<<<<<<< HEAD
-    if pcjr_syntax and util.skip_white(ins) in ('\x95', '\xDD'):
-        state.console_state.sound.sound_on = (ins.read(1) == '\x95')
-=======
     if pcjr_syntax and util.skip_white(ins) in (token.ON, token.OFF):
-        state.console_state.sound_on = (ins.read(1) == token.ON)
->>>>>>> 472fe454
+        state.console_state.sound.sound_on = (ins.read(1) == token.ON)
         util.require(ins, util.end_statement)
         return
     freq = vartypes.pass_int_unpack(expressions.parse_expression(ins))
@@ -1163,10 +1153,6 @@
 
 def parse_coord_bare(ins):
     """ Helper function: parse coordinate pair. """
-<<<<<<< HEAD
-=======
-    step = not absolute and util.skip_white_read_if(ins, (token.STEP,))
->>>>>>> 472fe454
     util.require_read(ins, ('(',))
     x = fp.unpack(vartypes.pass_single_keep(expressions.parse_expression(ins)))
     util.require_read(ins, (',',))
@@ -1176,7 +1162,7 @@
 
 def parse_coord_step(ins):
     """ Helper function: parse coordinate pair. """
-    step = util.skip_white_read_if(ins, ('\xCF',)) # STEP
+    step = util.skip_white_read_if(ins, (token.STEP,))
     x, y = parse_coord_bare(ins)
     return x, y, step
 
@@ -1196,30 +1182,16 @@
     exec_pset(ins, 0)   
 
 def exec_line_graph(ins):
-<<<<<<< HEAD
     """ LINE: draw a line or box between two points. """
     if state.console_state.screen.mode.is_text_mode:
         raise error.RunError(5)
-    if util.skip_white(ins) in ('(', '\xCF'):
+    if util.skip_white(ins) in ('(', token.STEP):
         coord0 = parse_coord_step(ins)
     else:
         coord0 = None
-    util.require_read(ins, ('\xEA',)) # -
+    util.require_read(ins, (token.O_MINUS,))
     coord1 = parse_coord_step(ins)
     c, mode, pattern = -1, '', 0xffff
-=======
-    """ LINE: draw a line between two points. """
-    graphics.require_graphics_mode()
-    if util.skip_white(ins) in ('(', token.STEP):
-        x0, y0 = parse_coord(ins)
-        state.console_state.last_point = x0, y0
-    else:
-        x0, y0 = state.console_state.last_point
-    util.require_read(ins, (token.O_MINUS,))
-    x1, y1 = parse_coord(ins)
-    state.console_state.last_point = x1, y1
-    c, mode, mask = -1, '', 0xffff
->>>>>>> 472fe454
     if util.skip_white_read_if(ins, (',',)):
         expr = expressions.parse_expression(ins, allow_empty=True)
         if expr:
@@ -1237,39 +1209,18 @@
     state.console_state.screen.drawing.line(coord0, coord1, c, pattern, mode)
             
 def exec_view_graph(ins):
-<<<<<<< HEAD
     """ VIEW: set graphics viewport and optionally draw a box. """
     if state.console_state.screen.mode.is_text_mode:
         raise error.RunError(5)
-    absolute = util.skip_white_read_if(ins, ('\xC8',)) #SCREEN
+    absolute = util.skip_white_read_if(ins, (token.SCREEN,))
     if util.skip_white(ins) == '(':
         x0, y0 = parse_coord_bare(ins)
         x0, y0 = x0.round_to_int(), y0.round_to_int()
-        util.require_read(ins, ('\xEA',)) #-
+        util.require_read(ins, (token.O_MINUS,))
         x1, y1 = parse_coord_bare(ins)
         x1, y1 = x1.round_to_int(), y1.round_to_int()
         util.range_check(0, state.console_state.screen.mode.pixel_width-1, x0, x1)
         util.range_check(0, state.console_state.screen.mode.pixel_height-1, y0, y1)
-=======
-    """ VIEW: set graphics viewport. """
-    graphics.require_graphics_mode()
-    absolute = util.skip_white_read_if(ins, (token.SCREEN,))
-    if util.skip_white_read_if(ins, '('):
-        x0 = vartypes.pass_int_unpack(expressions.parse_expression(ins))
-        util.require_read(ins, (',',))
-        y0 = vartypes.pass_int_unpack(expressions.parse_expression(ins))
-        util.require_read(ins, (')',))
-        util.require_read(ins, (token.O_MINUS,))
-        util.require_read(ins, ('(',))
-        x1 = vartypes.pass_int_unpack(expressions.parse_expression(ins))
-        util.require_read(ins, (',',))
-        y1 = vartypes.pass_int_unpack(expressions.parse_expression(ins))
-        util.require_read(ins, (')',))
-        util.range_check(0, state.console_state.size[0]-1, x0, x1)
-        util.range_check(0, state.console_state.size[1]-1, y0, y1)
-        x0, x1 = min(x0, x1), max(x0, x1)
-        y0, y1 = min(y0, y1), max(y0, y1)
->>>>>>> 472fe454
         fill, border = None, None
         if util.skip_white_read_if(ins, (',',)):
             fill, border = expressions.parse_int_list(ins, 2, err=2)
@@ -1280,22 +1231,13 @@
     
 def exec_window(ins):
     """ WINDOW: define logical coordinate system. """
-<<<<<<< HEAD
     if state.console_state.screen.mode.is_text_mode:
         raise error.RunError(5)
-    cartesian = not util.skip_white_read_if(ins, ('\xC8',)) #SCREEN
+    cartesian = not util.skip_white_read_if(ins, (token.SCREEN,))
     if util.skip_white(ins) == '(':
         x0, y0 = parse_coord_bare(ins)
-        util.require_read(ins, ('\xEA',)) #-
+        util.require_read(ins, (token.O_MINUS,))
         x1, y1 = parse_coord_bare(ins)
-=======
-    graphics.require_graphics_mode()
-    cartesian = not util.skip_white_read_if(ins, (token.SCREEN,))
-    if util.skip_white(ins) == '(':
-        x0, y0 = parse_coord(ins, absolute=True)
-        util.require_read(ins, (token.O_MINUS,))
-        x1, y1 = parse_coord(ins, absolute=True)
->>>>>>> 472fe454
         if x0.equals(x1) or y0.equals(y1):
             raise error.RunError(5)
         state.console_state.screen.drawing.set_window(x0, y0, x1, y1, cartesian)
@@ -1369,22 +1311,13 @@
                 
 def exec_get_graph(ins):
     """ GET: read a sprite to memory. """
-<<<<<<< HEAD
     if state.console_state.screen.mode.is_text_mode:
         raise error.RunError(5)
     # don't accept STEP for first coord
     util.require(ins, ('(')) 
     coord0 = parse_coord_step(ins)
-    util.require_read(ins, ('\xEA',)) #-
+    util.require_read(ins, (token.O_MINUS,))
     coord1 = parse_coord_step(ins)
-=======
-    graphics.require_graphics_mode()
-    util.require(ins, ('(')) # don't accept STEP
-    x0,y0 = parse_coord(ins)
-    util.require_read(ins, (token.O_MINUS,))
-    util.require(ins, ('(', token.STEP))
-    x1,y1 = parse_coord(ins)
->>>>>>> 472fe454
     util.require_read(ins, (',',)) 
     array = util.get_var_name(ins)    
     util.require(ins, util.end_statement)
@@ -1403,17 +1336,10 @@
     coord = parse_coord_step(ins)
     util.require_read(ins, (',',)) 
     array = util.get_var_name(ins)    
-<<<<<<< HEAD
-    action = '\xF0' # XOR
-    if util.skip_white_read_if(ins, (',',)):
-        # PSET, PRESET, AND, OR, XOR
-        util.require(ins, ('\xC6', '\xC7', '\xEE', '\xEF', '\xF0')) 
-=======
     action = token.XOR
     if util.skip_white_read_if(ins, (',',)):
         util.require(ins, (token.PSET, token.PRESET, 
                            token.AND, token.OR, token.XOR))
->>>>>>> 472fe454
         action = ins.read(1)
     util.require(ins, util.end_statement)
     if array not in state.basic_state.arrays:
@@ -2206,13 +2132,8 @@
     d = util.skip_white(ins)
     if d in util.end_statement:
         # reset palette
-<<<<<<< HEAD
         state.console_state.screen.palette.set_all(state.console_state.screen.mode.palette)
-    elif d == '\xD7': # USING
-=======
-        backend.set_palette()
     elif d == token.USING:
->>>>>>> 472fe454
         ins.read(1)
         exec_palette_using(ins)
     else:
