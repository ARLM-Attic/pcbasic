#### You probably don't need to read this file ####
General installation instructions for PC-BASIC can be found in `README.md`.
The instructions there cover the most common platforms and use cases. If the
options described there are not applicable or you prefer to install from source,
please consult the notes below.

#### Installation from the Python distribution ####
Download the Python distribution of PC-BASIC and unpack the TGZ archive.
The following packages are needed or recommended when installing PC-BASIC from the Python distribution:

<<<<<<< HEAD
| Package                                                               | OS                 | Status       | Used for
|-----------------------------------------------------------------------|--------------------|--------------|----------------------------------------
| [Python 2.7.12](https://www.python.org/downloads/release/python-2712/)| all                | required     |
| [Setuptools](https://pypi.python.org/pypi/setuptools)                 | all                | required     |
| [PyWin32](https://sourceforge.net/projects/pywin32/)                  | Windows            | required     |
| [PySDL2](https://pysdl2.readthedocs.org/en/latest/)                   | all                | recommended  | sound and graphics
| [NumPy](https://sourceforge.net/projects/numpy/files/)                | all                | recommended  | sound and graphics
| [PySerial 2.7](https://sourceforge.net/projects/pyserial/)            | all                | optional     | physical or emulated serial port access
| [PyParallel 0.2](https://sourceforge.net/projects/pyserial/)          | Windows, Linux     | optional     | physical parallel port access
| [Pexpect](http://pexpect.readthedocs.org/en/latest/install.html)      | OSX, Linux, other  | optional     | `SHELL` command
| [PyGame 1.9.3](http://www.pygame.org)                                 | all                | optional     | sound and graphics (PyGame interface)
| [PyAudio](http://people.csail.mit.edu/hubert/pyaudio/)                | all                | experimental | sound (PortAudio engine)
=======
| Package                                                                           | OS                 | Status       | Used for
|-----------------------------------------------------------------------------------|--------------------|--------------|----------------------------------------
| [Python 2.7.12](https://www.python.org/downloads/release/python-2712/)            | all                | required     |
| [PyWin32](https://sourceforge.net/projects/pywin32/)                              | Windows            | required     |
| [PySDL2](https://pysdl2.readthedocs.org/en/latest/)                               | all                | recommended  | sound and graphics
| [NumPy](https://sourceforge.net/projects/numpy/files/)                            | all                | recommended  | sound and graphics
| [PySerial 3.4](https://pypi.python.org/pypi/pyserial)                             | all                | optional     | physical or emulated serial port access
| [PyParallel 0.2](https://sourceforge.net/projects/pyserial/files/pyparallel/0.2/) | Windows, Linux     | optional     | physical parallel port access
| [Pexpect](http://pexpect.readthedocs.org/en/latest/install.html)                  | OSX, Linux, other  | optional     | `SHELL` command
| [PyGame 1.9.3](http://www.pygame.org)                                             | all                | optional     | sound and graphics (PyGame interface)
| [PyAudio](http://people.csail.mit.edu/hubert/pyaudio/)                            | all                | experimental | sound (PortAudio engine)
>>>>>>> bd4e7f5a

In this list, _other_ refers to operating systems other than Windows, Linux or OSX.

On **Windows**, first install Python 2.7 from the web site linked on top. Most dependencies can then be installed with `pip`:

        pip install pypiwin32 pysdl2 numpy pygame pyaudio pyserial

If you require access to a physical parallel port, download PyParallel from the web site linked above.

Download `launcher.exe` from the [ANSI|pipe release page](http://github.com/robhagemans/ansipipe/releases/) and place it in the directory where `setup.py` is located.
You can now run pc-basic with the command `launcher python -m pcbasic`. Without ANSI|pipe, PC-BASIC will run but you will
be unable to use the text-based interfaces (options `-t` and `-b`) as they will print only gibberish on the console.

The ANSI|pipe C source is included with PC-BASIC; if you prefer this to downloading the launcher binary, you can compile it from source by running `winbuild.bat`. You will need a working C compiler (MinGW or Microsoft Visual C++) on your system.

On **OSX**, there are several versions of Python 2.7 and all downloads need to match your version and CPU architecture. It's a bit tricky, I'm afraid. The easiest option seems to be installing both Python and PyGame through MacPorts or Homebrew.

On **Linux distributions with APT or DNF** (including Debian, Ubuntu, Mint and Fedora), the install script will automatically install dependencies if it is run with root privileges.

The install script can also be used on **other Unix** systems or when not installing as root. The dependencies can often be installed through your package manager. For example, on Debian-based systems:

        sudo apt-get install python2.7 python-sdl2 python-numpy python-serial python-pexpect python-parallel

On Fedora:

        sudo dnf install python pysdl2 numpy pyserial python-pexpect

On FreeBSD:

        sudo pkg install python27 py27-sdl2 py27-numpy py27-serial py27-pexpect

Note that PyParallel is not available from the Fedora and FreeBSD repos. PyParallel does not support BSD; on Fedora, you'll need to install from source if you need access to physical parallel ports. However, since most modern machines do not actually have parallel ports, you probably don't need it. PyParallel is _not_ needed for printing to a CUPS or Windows printer.


#### External tools ####
On Linux, OSX and other Unix-like systems, PC-BASIC can employ the following
external command-line tools:

| Tool                                      | OS                | Status      | Used for
|-------------------------------------------|-------------------|-------------|---------------------------------
| `lpr`                                     | OSX, Linux, other | essential   | printing to CUPS printers
| `paps`                                    | OSX, Linux, other | recommended | improved Unicode support for CUPS printing
| `pbcopy`                                  | OSX               | essential   | clipboard operation
| `pbpaste`                                 | OSX               | essential   | clipboard operation
| `xsel`                                    | Linux, other      | optional    | more intuitive clipboard operation
| `xclip`                                   | Linux, other      | optional    | more intuitive clipboard operation (alternative to `xsel`)
| `beep`                                    | OSX, Linux, other | optional    | sound in cli/text interface


#### Building from source ####
The Python distribution of PC-BASIC described above contains precompiled documentation and Windows binaries for SDL2, SDL2_gfx and ANSI|pipe.
If you wish to use the source code as-is in the GitHub repo,
you'll need to build these yourself. Compiling the documentation requires the Python modules
[`lxml`](https://pypi.python.org/pypi/lxml/3.4.3) and [`markdown`](https://pypi.python.org/pypi/Markdown).
You'll also need [`git`](https://git-scm.com/), [`setuptools`](https://pypi.python.org/pypi/setuptools) and all the PC-BASIC dependencies listed above.


1. Clone the github repo

        git clone --recursive https://github.com/robhagemans/pcbasic.git

2. Compile the documentation

        python setup.py build_docs

3. Run pcbasic directly from the source directory

        python -m pcbasic


The `--recursive` option is necessary to pull the `ansipipe` submodule; if you omit the option, you will have to get the submodule separately.
To build the supporting binaries for Windows, please refer to the compilation instructions for [SDL2](https://www.libsdl.org/), [SDL2_gfx](http://www.ferzkopp.net/wordpress/2016/01/02/sdl_gfx-sdl2_gfx/) and [ANSI|pipe](http://github.com/robhagemans/ansipipe/). You will need a C compiler such as [MinGW](http://mingw.org/) or [Microsoft Visual Studio](https://www.visualstudio.com/).


#### Building `SDL2_gfx.dll` on Windows with MinGW GCC ###
This plugin is needed if
you want to use the SDL2 interface with smooth scaling. Most Linux distributions will include this with their pysdl2 package.
On Windows, you will need to compile from source. The official distribution includes a solution file for Microsoft Visual Studio;
for those who prefer to use the MinGW GCC compiler, follow these steps:  

1. Download and unpack the SDL2 binary, the SDL2 development package for MinGW and the SDL2_gfx source code archive. Note that the SDL2 development package contains several subdirectories for different architectures. You'll need the 32-bit version in `i686-w64-mingw32/`  

2. Place `SDL2.dll` in the directory where you unpacked the SDL2_gfx source code.  

3. In the MinGW shell, run  

        ./autogen.sh
        ./configure --with-sdl-prefix="/path/to/where/you/put/i686-w64-mingw32/"
        make
        gcc -shared -o SDL2_gfx.dll *.o SDL2.dll

4. Place `sdl2.dll` and `sdl2_gfx.dll` in the `pcbasic\interface` directory.  


#### Installing with Pygame ####
This section covers workarounds for several issues you may run into when using [PyGame](http://pygame.org/).

The 1.9.1 release of PyGame, as currently standard on some distributions, unfortunately still contains a few bugs that
have already been resolved in the upstream PyGame code. This section documents workarounds for these bugs that can be used
until a newer build of PyGame is released with major distributions.

##### X11 clipboard #####
PyGame copy & paste does not work correctly on X11-based systems.
If you run into this, install one of the [`xsel`](http://www.vergenet.net/~conrad/software/xsel/) or
[`xclip`](https://sourceforge.net/projects/xclip/)  utilities and PC-BASIC will work around the issue.

##### Joystick debugging messages ####
A few debugging messages have been left in the production code for joystick handling.
The result is an annoying stream of debug messages on the console that occurs when you use a joystick.
If this bothers you, you will need to install PyGame from source; see below.

##### Segmentation fault #####
Occasionally, you may run into a crash with the following error message:

    Fatal Python error: (pygame parachute) Segmentation Fault
    Aborted (core dumped)

Unfortunately, the only workaround that I know of is to install PyGame from current development sources.

##### Installing PyGame from current development sources #####

1. Install dependencies. These are the packages I needed on Ubuntu 15.04:

        sudo apt-get install mercurial libpython-dev python-numpy ffmpeg libsdl1.2-dev libsdl-ttf2.0-dev libsdl-font1.2-dev libsdl-mixer1.2-dev libsdl-image1.2-dev libportmidi-dev libswscale-dev libavformat-dev libftgl-dev libsmpeg-dev


2. Make a working directory for your build, change into it and get the source

        hg clone https://bitbucket.org/pygame/pygame

3. Configure

        ./configure

    The script will notify you if you're missing dependencies.

4. Compile

        make

5. Install into your `/usr/local` tree

        sudo make install

See also the [PyGame source repository on BitBucket](https://bitbucket.org/pygame/pygame/wiki/VersionControl).<|MERGE_RESOLUTION|>--- conflicted
+++ resolved
@@ -8,23 +8,10 @@
 Download the Python distribution of PC-BASIC and unpack the TGZ archive.
 The following packages are needed or recommended when installing PC-BASIC from the Python distribution:
 
-<<<<<<< HEAD
-| Package                                                               | OS                 | Status       | Used for
-|-----------------------------------------------------------------------|--------------------|--------------|----------------------------------------
-| [Python 2.7.12](https://www.python.org/downloads/release/python-2712/)| all                | required     |
-| [Setuptools](https://pypi.python.org/pypi/setuptools)                 | all                | required     |
-| [PyWin32](https://sourceforge.net/projects/pywin32/)                  | Windows            | required     |
-| [PySDL2](https://pysdl2.readthedocs.org/en/latest/)                   | all                | recommended  | sound and graphics
-| [NumPy](https://sourceforge.net/projects/numpy/files/)                | all                | recommended  | sound and graphics
-| [PySerial 2.7](https://sourceforge.net/projects/pyserial/)            | all                | optional     | physical or emulated serial port access
-| [PyParallel 0.2](https://sourceforge.net/projects/pyserial/)          | Windows, Linux     | optional     | physical parallel port access
-| [Pexpect](http://pexpect.readthedocs.org/en/latest/install.html)      | OSX, Linux, other  | optional     | `SHELL` command
-| [PyGame 1.9.3](http://www.pygame.org)                                 | all                | optional     | sound and graphics (PyGame interface)
-| [PyAudio](http://people.csail.mit.edu/hubert/pyaudio/)                | all                | experimental | sound (PortAudio engine)
-=======
 | Package                                                                           | OS                 | Status       | Used for
 |-----------------------------------------------------------------------------------|--------------------|--------------|----------------------------------------
 | [Python 2.7.12](https://www.python.org/downloads/release/python-2712/)            | all                | required     |
+| [Setuptools](https://pypi.python.org/pypi/setuptools)                             | all                | required     |
 | [PyWin32](https://sourceforge.net/projects/pywin32/)                              | Windows            | required     |
 | [PySDL2](https://pysdl2.readthedocs.org/en/latest/)                               | all                | recommended  | sound and graphics
 | [NumPy](https://sourceforge.net/projects/numpy/files/)                            | all                | recommended  | sound and graphics
@@ -33,7 +20,6 @@
 | [Pexpect](http://pexpect.readthedocs.org/en/latest/install.html)                  | OSX, Linux, other  | optional     | `SHELL` command
 | [PyGame 1.9.3](http://www.pygame.org)                                             | all                | optional     | sound and graphics (PyGame interface)
 | [PyAudio](http://people.csail.mit.edu/hubert/pyaudio/)                            | all                | experimental | sound (PortAudio engine)
->>>>>>> bd4e7f5a
 
 In this list, _other_ refers to operating systems other than Windows, Linux or OSX.
 
